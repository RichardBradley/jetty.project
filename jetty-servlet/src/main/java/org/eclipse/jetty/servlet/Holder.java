// ========================================================================
// Copyright (c) 1996-2009 Mort Bay Consulting Pty. Ltd.
// ------------------------------------------------------------------------
// All rights reserved. This program and the accompanying materials
// are made available under the terms of the Eclipse Public License v1.0
// and Apache License v2.0 which accompanies this distribution.
// The Eclipse Public License is available at 
// http://www.eclipse.org/legal/epl-v10.html
// The Apache License v2.0 is available at
// http://www.opensource.org/licenses/apache2.0.php
// You may elect to redistribute this code under either of these licenses. 
// ========================================================================

package org.eclipse.jetty.servlet;

import java.io.IOException;
import java.util.Collections;
import java.util.Enumeration;
import java.util.HashMap;
import java.util.HashSet;
import java.util.Map;
import java.util.Set;

import javax.servlet.Registration;
import javax.servlet.ServletContext;
import javax.servlet.UnavailableException;

import org.eclipse.jetty.server.handler.ContextHandler;
import org.eclipse.jetty.util.Loader;
import org.eclipse.jetty.util.component.AbstractLifeCycle;
import org.eclipse.jetty.util.component.AggregateLifeCycle;
import org.eclipse.jetty.util.component.Dumpable;
import org.eclipse.jetty.util.log.Log;
import org.eclipse.jetty.util.log.Logger;


/* --------------------------------------------------------------------- */
/** 
 * 
 */
public class Holder<T> extends AbstractLifeCycle implements Dumpable
{
<<<<<<< HEAD
    public enum Source { EMBEDDED, JAVAX_API, DESCRIPTOR, ANNOTATION };
    final private Source _source;
=======
    private static final Logger LOG = Log.getLogger(Holder.class);

>>>>>>> 31eb258e
    protected transient Class<? extends T> _class;
    protected final Map<String,String> _initParams=new HashMap<String,String>(3);
    protected String _className;
    protected String _displayName;
    protected boolean _extInstance;
    protected boolean _asyncSupported=true;

    /* ---------------------------------------------------------------- */
    protected String _name;
    protected ServletHandler _servletHandler;

    /* ---------------------------------------------------------------- */
    protected Holder(Source source)
    {
        _source=source;
    }
    
    public Source getSource()
    {
        return _source;
    }
    
    /* ------------------------------------------------------------ */
    /**
     * @return True if this holder was created for a specific instance.
     */
    public boolean isInstance()
    {
        return _extInstance;
    }
    
    /* ------------------------------------------------------------ */
    @SuppressWarnings("unchecked")
    public void doStart()
        throws Exception
    {
        //if no class already loaded and no classname, make servlet permanently unavailable
        if (_class==null && (_className==null || _className.equals("")))
            throw new UnavailableException("No class for Servlet or Filter", -1);
        
        //try to load class
        if (_class==null)
        {
            try
            {
                _class=Loader.loadClass(Holder.class, _className);
                if(LOG.isDebugEnabled())LOG.debug("Holding {}",_class);
            }
            catch (Exception e)
            {
                LOG.warn(e);
                throw new UnavailableException(e.getMessage(), -1);
            }
        }
    }
    
    /* ------------------------------------------------------------ */
    @Override
    public void doStop()
        throws Exception
    {
        if (!_extInstance)
            _class=null;
    }
    
    /* ------------------------------------------------------------ */
    public String getClassName()
    {
        return _className;
    }
    
    /* ------------------------------------------------------------ */
    public Class<? extends T> getHeldClass()
    {
        return _class;
    }
    
    /* ------------------------------------------------------------ */
    public String getDisplayName()
    {
        return _displayName;
    }

    /* ---------------------------------------------------------------- */
    public String getInitParameter(String param)
    {
        if (_initParams==null)
            return null;
        return (String)_initParams.get(param);
    }
    
    /* ------------------------------------------------------------ */
    public Enumeration getInitParameterNames()
    {
        if (_initParams==null)
            return Collections.enumeration(Collections.EMPTY_LIST);
        return Collections.enumeration(_initParams.keySet());
    }

    /* ---------------------------------------------------------------- */
    public Map<String,String> getInitParameters()
    {
        return _initParams;
    }
    
    /* ------------------------------------------------------------ */
    public String getName()
    {
        return _name;
    }
    
    /* ------------------------------------------------------------ */
    /**
     * @return Returns the servletHandler.
     */
    public ServletHandler getServletHandler()
    {
        return _servletHandler;
    }
    
    /* ------------------------------------------------------------ */
    public void destroyInstance(Object instance)
    throws Exception
    {
    }
    
    /* ------------------------------------------------------------ */
    /**
     * @param className The className to set.
     */
    public void setClassName(String className)
    {
        _className = className;
        _class=null;
    }
    
    /* ------------------------------------------------------------ */
    /**
     * @param held The class to hold
     */
    public void setHeldClass(Class<? extends T> held)
    {
        _class=held;
        if (held!=null)
        {
            _className=held.getName();
            if (_name==null)
                _name=held.getName()+"-"+this.hashCode();
        }
    }
    
    /* ------------------------------------------------------------ */
    public void setDisplayName(String name)
    {
        _displayName=name;
    }
    
    /* ------------------------------------------------------------ */
    public void setInitParameter(String param,String value)
    {
        _initParams.put(param,value);
    }
    
    /* ---------------------------------------------------------------- */
    public void setInitParameters(Map<String,String> map)
    {
        _initParams.clear();
        _initParams.putAll(map);
    }
    
    /* ------------------------------------------------------------ */
    /**
     * The name is a primary key for the held object.
     * Ensure that the name is set BEFORE adding a Holder
     * (eg ServletHolder or FilterHolder) to a ServletHandler.
     * @param name The name to set.
     */
    public void setName(String name)
    {
        _name = name;
    }
    
    /* ------------------------------------------------------------ */
    /**
     * @param servletHandler The {@link ServletHandler} that will handle requests dispatched to this servlet.
     */
    public void setServletHandler(ServletHandler servletHandler)
    {
        _servletHandler = servletHandler;
    }

    /* ------------------------------------------------------------ */
    public void setAsyncSupported(boolean suspendable)
    {
        _asyncSupported=suspendable;
    }

    /* ------------------------------------------------------------ */
    public boolean isAsyncSupported()
    {
        return _asyncSupported;
    }
    
    /* ------------------------------------------------------------ */
    public String toString()
    {
        return _name;
    }

    /* ------------------------------------------------------------ */
    protected void illegalStateIfContextStarted()
    {
        if (_servletHandler!=null)
        {
            ContextHandler.Context context=(ContextHandler.Context)_servletHandler.getServletContext();
            if (context!=null && context.getContextHandler().isStarted())
                throw new IllegalStateException("Started");
        }
    }

    /* ------------------------------------------------------------ */
    public void dump(Appendable out, String indent) throws IOException
    {
        out.append(_name).append("==").append(_className).append("\n");
        AggregateLifeCycle.dump(out,indent,_initParams.entrySet());
    }

    /* ------------------------------------------------------------ */
    public String dump()
    {
        return AggregateLifeCycle.dump(this);
    }    
    
    /* ------------------------------------------------------------ */
    /* ------------------------------------------------------------ */
    /* ------------------------------------------------------------ */
    protected class HolderConfig 
    {   
        
        /* -------------------------------------------------------- */
        public ServletContext getServletContext()
        {
            return _servletHandler.getServletContext();
        }

        /* -------------------------------------------------------- */
        public String getInitParameter(String param)
        {
            return Holder.this.getInitParameter(param);
        }
    
        /* -------------------------------------------------------- */
        public Enumeration getInitParameterNames()
        {
            return Holder.this.getInitParameterNames();
        }
    }

    /* -------------------------------------------------------- */
    /* -------------------------------------------------------- */
    /* -------------------------------------------------------- */
    protected class HolderRegistration implements Registration.Dynamic
    {
        public void setAsyncSupported(boolean isAsyncSupported)
        {
            illegalStateIfContextStarted();
            Holder.this.setAsyncSupported(isAsyncSupported);
        }

        public void setDescription(String description)
        {
            if (LOG.isDebugEnabled())
                LOG.debug(this+" is "+description);
        }

        public String getClassName()
        {
            return Holder.this.getClassName();
        }

        public String getInitParameter(String name)
        {
            return Holder.this.getInitParameter(name);
        }

        public Map<String, String> getInitParameters()
        {
            return Holder.this.getInitParameters();
        }

        public String getName()
        {
            return Holder.this.getName();
        }

        public boolean setInitParameter(String name, String value)
        {
            illegalStateIfContextStarted();
            if (name == null) {
                throw new IllegalArgumentException("init parameter name required");
            }
            if (value == null) {
                throw new IllegalArgumentException("non-null value required for init parameter " + name);
            }
            if (Holder.this.getInitParameter(name)!=null)
                return false;
            Holder.this.setInitParameter(name,value);
            return true;
        }

        public Set<String> setInitParameters(Map<String, String> initParameters)
        {
            illegalStateIfContextStarted();
            Set<String> clash=null;
            for (Map.Entry<String, String> entry : initParameters.entrySet())
            {
                if (entry.getKey() == null) {
                    throw new IllegalArgumentException("init parameter name required");
                }
                if (entry.getValue() == null) {
                    throw new IllegalArgumentException("non-null value required for init parameter " + entry.getKey());
                }
                if (Holder.this.getInitParameter(entry.getKey())!=null)
                {
                    if (clash==null)
                        clash=new HashSet<String>();
                    clash.add(entry.getKey());
                }
            }
            if (clash!=null)
                return clash;
            Holder.this.getInitParameters().putAll(initParameters);
            return Collections.emptySet();
        }
        
        
    }
}




<|MERGE_RESOLUTION|>--- conflicted
+++ resolved
@@ -40,13 +40,10 @@
  */
 public class Holder<T> extends AbstractLifeCycle implements Dumpable
 {
-<<<<<<< HEAD
     public enum Source { EMBEDDED, JAVAX_API, DESCRIPTOR, ANNOTATION };
     final private Source _source;
-=======
     private static final Logger LOG = Log.getLogger(Holder.class);
 
->>>>>>> 31eb258e
     protected transient Class<? extends T> _class;
     protected final Map<String,String> _initParams=new HashMap<String,String>(3);
     protected String _className;
