//
//  ========================================================================
//  Copyright (c) 1995-2017 Mort Bay Consulting Pty. Ltd.
//  ------------------------------------------------------------------------
//  All rights reserved. This program and the accompanying materials
//  are made available under the terms of the Eclipse Public License v1.0
//  and Apache License v2.0 which accompanies this distribution.
//
//      The Eclipse Public License is available at
//      http://www.eclipse.org/legal/epl-v10.html
//
//      The Apache License v2.0 is available at
//      http://www.opensource.org/licenses/apache2.0.php
//
//  You may elect to redistribute this code under either of these licenses.
//  ========================================================================
//

package org.eclipse.jetty.websocket.jsr356.server;

import static org.hamcrest.Matchers.notNullValue;

import java.io.File;
import java.io.IOException;
import java.net.MalformedURLException;
import java.net.URI;
import java.net.URL;
import java.nio.file.Path;

import org.eclipse.jetty.annotations.AnnotationConfiguration;
import org.eclipse.jetty.plus.webapp.EnvConfiguration;
import org.eclipse.jetty.plus.webapp.PlusConfiguration;
import org.eclipse.jetty.server.Server;
import org.eclipse.jetty.server.ServerConnector;
import org.eclipse.jetty.server.handler.ContextHandlerCollection;
import org.eclipse.jetty.server.handler.HandlerCollection;
import org.eclipse.jetty.toolchain.test.FS;
import org.eclipse.jetty.toolchain.test.IO;
import org.eclipse.jetty.toolchain.test.MavenTestingUtils;
import org.eclipse.jetty.toolchain.test.TestingDir;
import org.eclipse.jetty.util.log.Log;
import org.eclipse.jetty.util.log.Logger;
import org.eclipse.jetty.util.resource.PathResource;
import org.eclipse.jetty.webapp.Configuration;
import org.eclipse.jetty.webapp.FragmentConfiguration;
import org.eclipse.jetty.webapp.MetaInfConfiguration;
import org.eclipse.jetty.webapp.WebAppContext;
import org.eclipse.jetty.webapp.WebInfConfiguration;
import org.eclipse.jetty.webapp.WebXmlConfiguration;
import org.junit.Assert;

/**
 * Utility to build out exploded directory WebApps, in the /target/tests/ directory, for testing out servers that use javax.websocket endpoints.
 * <p>
 * This is particularly useful when the WebSocket endpoints are discovered via the javax.websocket annotation scanning.
 */
public class WSServer
{
    private static final Logger LOG = Log.getLogger(WSServer.class);
    private final Path contextDir;
    private final String contextPath;
    private Server server;
    private URI serverUri;
    private ContextHandlerCollection contexts;
    private Path webinf;
    private Path classesDir;

    public WSServer(TestingDir testdir, String contextName)
    {
<<<<<<< HEAD
        this(testdir.getPath(),contextName);
=======
        this(testdir.getPath().toFile(),contextName);
>>>>>>> 3b1d33e9
    }

    public WSServer(Path testdir, String contextName)
    {
        this.contextDir = testdir.resolve(contextName);
        this.contextPath = "/" + contextName;
        FS.ensureEmpty(contextDir);
    }

    public void copyClass(Class<?> clazz) throws Exception
    {
        ClassLoader cl = Thread.currentThread().getContextClassLoader();
        String endpointPath = clazz.getName().replace('.','/') + ".class";
        URL classUrl = cl.getResource(endpointPath);
        Assert.assertThat("Class URL for: " + clazz,classUrl,notNullValue());
        Path destFile = classesDir.resolve(endpointPath);
        FS.ensureDirExists(destFile.getParent());
        File srcFile = new File(classUrl.toURI());
        IO.copy(srcFile,destFile.toFile());
    }

    public void copyEndpoint(Class<?> endpointClass) throws Exception
    {
        copyClass(endpointClass);
    }

    public void copyWebInf(String testResourceName) throws IOException
    {
        webinf = contextDir.resolve("WEB-INF");
        FS.ensureDirExists(webinf);
        classesDir = webinf.resolve("classes");
        FS.ensureDirExists(classesDir);
        Path webxml = webinf.resolve("web.xml");
        File testWebXml = MavenTestingUtils.getTestResourceFile(testResourceName);
        IO.copy(testWebXml,webxml.toFile());
    }

    public WebAppContext createWebAppContext() throws MalformedURLException, IOException
    {
        WebAppContext context = new WebAppContext();
        context.setContextPath(this.contextPath);
        context.setBaseResource(new PathResource(this.contextDir));
        context.setAttribute("org.eclipse.jetty.websocket.jsr356",Boolean.TRUE);

        context.setConfigurations(new Configuration[] {
                new AnnotationConfiguration(),
                new WebXmlConfiguration(),
                new WebInfConfiguration(),
                new PlusConfiguration(), 
                new MetaInfConfiguration(),
                new FragmentConfiguration(), 
                new EnvConfiguration()});

        return context;
    }

    public void createWebInf() throws IOException
    {
        copyWebInf("empty-web.xml");
    }

    public void deployWebapp(WebAppContext webapp) throws Exception
    {
        contexts.addHandler(webapp);
        contexts.manage(webapp);
        webapp.start();
        if (LOG.isDebugEnabled())
        {
            webapp.dump(System.err);
        }
    }

    public void dump()
    {
        server.dumpStdErr();
    }

    public URI getServerBaseURI()
    {
        return serverUri;
    }
    
    public Server getServer()
    {
        return server;
    }

    public Path getWebAppDir()
    {
        return this.contextDir;
    }

    public void start() throws Exception
    {
        server = new Server();
        ServerConnector connector = new ServerConnector(server);
        connector.setPort(0);
        server.addConnector(connector);

        HandlerCollection handlers = new HandlerCollection();
        contexts = new ContextHandlerCollection();
        handlers.addHandler(contexts);
        server.setHandler(handlers);

        server.start();

        String host = connector.getHost();
        if (host == null)
        {
            host = "localhost";
        }
        int port = connector.getLocalPort();
        serverUri = new URI(String.format("ws://%s:%d%s/",host,port,contextPath));
        if (LOG.isDebugEnabled())
            LOG.debug("Server started on {}",serverUri);
    }

    public void stop()
    {
        if (server != null)
        {
            try
            {
                server.stop();
            }
            catch (Exception e)
            {
                e.printStackTrace(System.err);
            }
        }
    }
}<|MERGE_RESOLUTION|>--- conflicted
+++ resolved
@@ -67,11 +67,7 @@
 
     public WSServer(TestingDir testdir, String contextName)
     {
-<<<<<<< HEAD
         this(testdir.getPath(),contextName);
-=======
-        this(testdir.getPath().toFile(),contextName);
->>>>>>> 3b1d33e9
     }
 
     public WSServer(Path testdir, String contextName)
