--- conflicted
+++ resolved
@@ -27,12 +27,12 @@
           // Checkout
           checkout scm
           withMaven(
-              maven: mvnName,
-              jdk: "$jdk",
-              publisherStrategy: 'EXPLICIT',
-              globalMavenSettingsConfig: settingsName,
-              mavenOpts: mavenOpts,
-              mavenLocalRepo: localRepo) {
+                  maven: mvnName,
+                  jdk: "$jdk",
+                  publisherStrategy: 'EXPLICIT',
+                  globalMavenSettingsConfig: settingsName,
+                  mavenOpts: mavenOpts,
+                  mavenLocalRepo: localRepo) {
             // Compile only
             sh "mvn -V -B clean install -DskipTests -T6 -e"
             // Javadoc only
@@ -55,110 +55,32 @@
         if (mainJdk) {
           // Collect up the jacoco execution results
           def jacocoExcludes =
-              // build tools
-              "**/org/eclipse/jetty/ant/**" + ",**/org/eclipse/jetty/maven/**" +
-                  ",**/org/eclipse/jetty/jspc/**" +
-                  // example code / documentation
-                  ",**/org/eclipse/jetty/embedded/**" + ",**/org/eclipse/jetty/asyncrest/**" +
-                  ",**/org/eclipse/jetty/demo/**" +
-                  // special environments / late integrations
-                  ",**/org/eclipse/jetty/gcloud/**" + ",**/org/eclipse/jetty/infinispan/**" +
-                  ",**/org/eclipse/jetty/osgi/**" + ",**/org/eclipse/jetty/spring/**" +
-                  ",**/org/eclipse/jetty/http/spi/**" +
-                  // test classes
-                  ",**/org/eclipse/jetty/tests/**" + ",**/org/eclipse/jetty/test/**";
+                  // build tools
+                  "**/org/eclipse/jetty/ant/**" + ",**/org/eclipse/jetty/maven/**" +
+                          ",**/org/eclipse/jetty/jspc/**" +
+                          // example code / documentation
+                          ",**/org/eclipse/jetty/embedded/**" + ",**/org/eclipse/jetty/asyncrest/**" +
+                          ",**/org/eclipse/jetty/demo/**" +
+                          // special environments / late integrations
+                          ",**/org/eclipse/jetty/gcloud/**" + ",**/org/eclipse/jetty/infinispan/**" +
+                          ",**/org/eclipse/jetty/osgi/**" + ",**/org/eclipse/jetty/spring/**" +
+                          ",**/org/eclipse/jetty/http/spi/**" +
+                          // test classes
+                          ",**/org/eclipse/jetty/tests/**" + ",**/org/eclipse/jetty/test/**";
           jacoco inclusionPattern: '**/org/eclipse/jetty/**/*.class',
-              exclusionPattern: jacocoExcludes,
-              execPattern: '**/target/jacoco.exec',
-              classPattern: '**/target/classes',
-              sourcePattern: '**/src/main/java'
+                 exclusionPattern: jacocoExcludes,
+                 execPattern: '**/target/jacoco.exec',
+                 classPattern: '**/target/classes',
+                 sourcePattern: '**/src/main/java'
           consoleParsers = [[parserName: 'Maven'],
                             [parserName: 'JavaDoc'],
                             [parserName: 'JavaC']];
         }
 
-<<<<<<< HEAD
         // Report on Maven and Javadoc warnings
         step([$class        : 'WarningsPublisher',
               consoleParsers: consoleParsers])
       }
-=======
-      try {
-        stage("Test - ${jdk}") {
-          timeout(time: 90, unit: 'MINUTES') {
-            // Run test phase / ignore test failures
-            withMaven(
-                    maven: mvnName,
-                    jdk: "$jdk",
-                    publisherStrategy: 'EXPLICIT',
-                    globalMavenSettingsConfig: settingsName,
-                    //options: [invokerPublisher(disabled: false)],
-                    mavenOpts: mavenOpts,
-                    mavenLocalRepo: localRepo) {
-              sh "mvn -V -B install -Dmaven.test.failure.ignore=true -e -Pmongodb -T3 -Djetty.testtracker.log=true -Dunix.socket.tmp="+env.JENKINS_HOME
-            }
-            // withMaven doesn't label..
-            // Report failures in the jenkins UI
-            junit testResults:'**/target/surefire-reports/TEST-*.xml,**/target/failsafe-reports/TEST-*.xml'
-            consoleParsers = [[parserName: 'JavaDoc'],
-                              [parserName: 'JavaC']];
-            if (isMainBuild( jdk )) {
-              // Collect up the jacoco execution results
-              def jacocoExcludes =
-                      // build tools
-                      "**/org/eclipse/jetty/ant/**" + ",**/org/eclipse/jetty/maven/**" +
-                              ",**/org/eclipse/jetty/jspc/**" +
-                              // example code / documentation
-                              ",**/org/eclipse/jetty/embedded/**" + ",**/org/eclipse/jetty/asyncrest/**" +
-                              ",**/org/eclipse/jetty/demo/**" +
-                              // special environments / late integrations
-                              ",**/org/eclipse/jetty/gcloud/**" + ",**/org/eclipse/jetty/infinispan/**" +
-                              ",**/org/eclipse/jetty/osgi/**" + ",**/org/eclipse/jetty/spring/**" +
-                              ",**/org/eclipse/jetty/http/spi/**" +
-                              // test classes
-                              ",**/org/eclipse/jetty/tests/**" + ",**/org/eclipse/jetty/test/**";
-              jacoco inclusionPattern: '**/org/eclipse/jetty/**/*.class',
-                     exclusionPattern: jacocoExcludes,
-                     execPattern     : '**/target/jacoco.exec',
-                     classPattern    : '**/target/classes',
-                     sourcePattern   : '**/src/main/java'
-              consoleParsers = [[parserName: 'Maven'],
-                                [parserName: 'JavaDoc'],
-                                [parserName: 'JavaC']];
-            }
-
-            // Report on Maven and Javadoc warnings
-            step( [$class        : 'WarningsPublisher',
-                   consoleParsers: consoleParsers] )
-          }
-          if(isUnstable()) {
-            notifyBuild("Unstable / Test Errors", jdk)
-          }
-        }
-      } catch(Exception e) {
-        notifyBuild("Test Failure", jdk)
-        throw e
-      }
-
-      try
-      {
-        stage ("Compact3 - ${jdk}") {
-          withMaven(
-                  maven: mvnName,
-                  jdk: "$jdk",
-                  publisherStrategy: 'EXPLICIT',
-                  globalMavenSettingsConfig: settingsName,
-                  mavenOpts: mavenOpts,
-                  mavenLocalRepo: localRepo) {
-            sh "mvn -f aggregates/jetty-all-compact3 -V -B -Pcompact3 clean install -T6"
-          }
-        }
-      } catch(Exception e) {
-        notifyBuild("Compact3 Failure", jdk)
-        throw e
-      }
-
->>>>>>> 71a18014
     }
   }
 }
